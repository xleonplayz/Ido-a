# -*- coding: utf-8 -*-
"""
This module is responsible for controlling any kind of scanning probe imaging for 1D and 2D
scanning.

Copyright (c) 2021, the qudi developers. See the AUTHORS.md file at the top-level directory of this
distribution and on <https://github.com/Ulm-IQO/qudi-iqo-modules/>

This file is part of qudi.

Qudi is free software: you can redistribute it and/or modify it under the terms of
the GNU Lesser General Public License as published by the Free Software Foundation,
either version 3 of the License, or (at your option) any later version.

Qudi is distributed in the hope that it will be useful, but WITHOUT ANY WARRANTY;
without even the implied warranty of MERCHANTABILITY or FITNESS FOR A PARTICULAR PURPOSE.
See the GNU Lesser General Public License for more details.

You should have received a copy of the GNU Lesser General Public License along with qudi.
If not, see <https://www.gnu.org/licenses/>.
"""

from itertools import combinations
from typing import Tuple, Sequence, Dict, Optional
from uuid import UUID
import copy as cp
from collections import OrderedDict

from PySide2 import QtCore
import numpy as np

from qudi.core.module import LogicBase
from qudi.util.mutex import RecursiveMutex
from qudi.core.connector import Connector
from qudi.core.configoption import ConfigOption
from qudi.core.statusvariable import StatusVar
from qudi.interface.scanning_probe_interface import ScanSettings, ScanConstraints, BackScanCapability, ScanData
from qudi.util.linear_transform import find_changing_axes, LinearTransformation3D
from qudi.util.linear_transform import compute_rotation_matrix_to_plane, compute_reduced_vectors


class ScanningProbeLogic(LogicBase):
    """
    This is the Logic class for 1D/2D SPM measurements.
    Scanning in this context means moving something along 1 or 2 dimensions and collecting data from
    possibly multiple sources at each position.

    Example config for copy-paste:

    scanning_probe_logic:
        module.Class: 'scanning_probe_logic.ScanningProbeLogic'
        options:
            max_history_length: 20
            max_scan_update_interval: 2
            position_update_interval: 1
        connect:
            scanner: scanner_dummy

    """

    # declare connectors
    _scanner = Connector(name='scanner', interface='ScanningProbeInterface')

    # status vars
    _scan_ranges = StatusVar(name='scan_ranges', default=dict())
    _scan_resolution = StatusVar(name='scan_resolution', default=dict())
    _back_scan_resolution = StatusVar(name='back_scan_resolution', default=dict())
    _scan_frequency = StatusVar(name='scan_frequency', default=dict())
    _back_scan_frequency = StatusVar(name='back_scan_frequency', default=dict())
    _use_back_scan_settings: bool = StatusVar(name='use_back_scan_settings', default=False)
    _tilt_corr_settings = StatusVar(name='tilt_corr_settings', default={})

    # config options
    _min_poll_interval = ConfigOption(name='min_poll_interval', default=None)

    # signals
    sigScanStateChanged = QtCore.Signal(bool, ScanData, ScanData, UUID)
    sigNewScanDataForHistory = QtCore.Signal(ScanData, ScanData)
    sigScannerTargetChanged = QtCore.Signal(dict, object)
    sigTiltCorrSettingsChanged = QtCore.Signal(dict)

    def __init__(self, *args, **kwargs):
        super().__init__(*args, **kwargs)

        self._thread_lock = RecursiveMutex()

        # others
        self.__scan_poll_timer = None
        self.__scan_poll_interval = 0
        self.__scan_stop_requested = True
        self._curr_caller_id = self.module_uuid
        self._save_to_hist = True
        self._tilt_corr_transform = None
        self._tilt_corr_axes = []

    def on_activate(self):
        """Initialisation performed during activation of the module."""
        self._save_to_hist = True

        # check if scan settings in status variables are valid
        # reset to defaults if required
        if not all([self.scan_ranges, self.scan_resolution, self.scan_frequency]):
            self.log.debug(f"No status variables present, using default scan settings.")
            self.set_default_scan_settings()
        try:
            self.check_scan_settings()
        except Exception as e:
            self.log.warning("Scan settings in Status Variable invalid, using defaults.", exc_info=e)
            self.set_default_scan_settings()

        axes = self.scanner_constraints.axes
        if not self._min_poll_interval:
            # defaults to maximum scan frequency of scanner
            self._min_poll_interval = 1 / max([axes[ax].frequency.maximum for ax in axes])

        self.__scan_poll_interval = 0
        self.__scan_stop_requested = True
        self._curr_caller_id = self.module_uuid

        self.__scan_poll_timer = QtCore.QTimer()
        self.__scan_poll_timer.setSingleShot(True)
        self.__scan_poll_timer.timeout.connect(self.__scan_poll_loop, QtCore.Qt.QueuedConnection)

        self._scan_axes = OrderedDict(sorted(self._scanner().constraints.axes.items()))

    def on_deactivate(self):
        """Reverse steps of activation"""
        self.__scan_poll_timer.stop()
        self.__scan_poll_timer.timeout.disconnect()
        if self.module_state() != 'idle':
            self._scanner().stop_scan()

    @property
    def scan_data(self) -> Optional[ScanData]:
        with self._thread_lock:
            return self._scanner().get_scan_data()

    @property
    def back_scan_data(self) -> Optional[ScanData]:
        with self._thread_lock:
            return self._scanner().get_back_scan_data()

    @property
    def scanner_position(self):
        with self._thread_lock:
            return self._scanner().get_position()

    @property
    def scanner_target(self):
        with self._thread_lock:
            return self._scanner().get_target()

    @property
    def scanner_axes(self):
        return self.scanner_constraints.axes

    @property
    def scanner_channels(self):
        return self.scanner_constraints.channels

    @property
    def scanner_constraints(self) -> ScanConstraints:
        return self._scanner().constraints

    @property
    def back_scan_capability(self) -> BackScanCapability:
        return self.scanner_constraints.back_scan_capability

    @property
    def scan_ranges(self) -> Dict[str, Tuple[float, float]]:
        with self._thread_lock:
            return self._scan_ranges.copy()

    @property
    def scan_resolution(self) -> Dict[str, int]:
        with self._thread_lock:
            return self._scan_resolution.copy()

    @property
    def back_scan_resolution(self) -> Dict[str, int]:
        """Resolution for the backwards scan of the fast axis."""
        with self._thread_lock:
            # use value of forward scan if not configured otherwise (merge dictionaries)
            return {**self._scan_resolution.copy(), **self._back_scan_resolution.copy()}

    @property
    def scan_frequency(self) -> Dict[str, float]:
        with self._thread_lock:
            return self._scan_frequency.copy()

    @property
    def back_scan_frequency(self) -> Dict[str, float]:
        with self._thread_lock:
            # use value of forward scan if not configured otherwise (merge dictionaries)
            return {**self._scan_frequency.copy(), **self._back_scan_frequency.copy()}

    @property
    def use_back_scan_settings(self) -> bool:
        with self._thread_lock:
            return self._use_back_scan_settings

    def set_use_back_scan_settings(self, use: bool) -> None:
        with self._thread_lock:
            self._use_back_scan_settings = use

    @property
    def save_to_history(self) -> bool:
        """Whether to save finished scans to history."""
        with self._thread_lock:
            return self._save_to_hist

    @save_to_history.setter
    def save_to_history(self, save: bool) -> None:
        with self._thread_lock:
            self._save_to_hist = save

    def create_scan_settings(self, scan_axes: Sequence[str]) -> ScanSettings:
        """Create a ScanSettings object for a selected 1D or 2D scan."""
        with self._thread_lock:
            return ScanSettings(
                channels=tuple(self.scanner_channels),
                axes=tuple(scan_axes),
                range=tuple(tuple(self._scan_ranges[ax]) for ax in scan_axes),
                resolution=tuple(self._scan_resolution[ax] for ax in scan_axes),
                frequency=self._scan_frequency[scan_axes[0]],
            )

    def create_back_scan_settings(self, scan_axes: Sequence[str]) -> ScanSettings:
        """Create a ScanSettings object for the backwards direction of a selected 1D or 2D scan."""
        with self._thread_lock:
            # only use backwards scan resolution for the fast axis
            resolution = [self.back_scan_resolution[scan_axes[0]]]
            if len(scan_axes) > 1:
                # slow axis resolution always matches the forward scan
                resolution += [self.scan_resolution[ax] for ax in scan_axes[1:]]
            return ScanSettings(
                channels=tuple(self.scanner_channels),
                axes=tuple(scan_axes),
                range=tuple(tuple(self._scan_ranges[ax]) for ax in scan_axes),
                resolution=tuple(resolution),
                frequency=self.back_scan_frequency[scan_axes[0]],
            )

    def check_scan_settings(self):
        """Validate current scan settings for all possible 1D and 2D scans."""
        for dim in [1, 2]:
            for axes in combinations(self.scanner_axes, dim):
                settings = self.create_scan_settings(axes)
                self.scanner_constraints.check_settings(settings)
                back_settings = self.create_back_scan_settings(axes)
                self.scanner_constraints.check_back_scan_settings(back_settings, settings)

    def set_scan_range(self, axis: str, rng: Tuple[float, float]) -> None:
        with self._thread_lock:
            if self.module_state() != 'idle':
                self.log.warning('Scan is running. Unable to change scan ranges.')
            else:
                old_scan_ranges = self.scan_ranges
                self._scan_ranges[axis] = rng
                try:
                    # check only the axis with the change
                    settings = self.create_scan_settings([axis])
                    self.scanner_constraints.check_settings(settings)
                except Exception as e:
                    self.log.error("Invalid scan range or axis name.", exc_info=e)
                    self._scan_ranges = old_scan_ranges

    def set_scan_resolution(self, axis: str, resolution: int) -> None:
        with self._thread_lock:
            if self.module_state() != 'idle':
                self.log.warning('Scan is running. Unable to change scan resolution.')
            else:
                old_scan_resolution = self.scan_resolution
                self._scan_resolution[axis] = resolution
                try:
                    # check only the axis with the change
                    settings = self.create_scan_settings([axis])
                    self.scanner_constraints.check_settings(settings)
                except Exception as e:
                    self.log.error("Invalid scan resolution or axis name.", exc_info=e)
                    self._scan_resolution = old_scan_resolution

    def set_back_scan_resolution(self, axis: str, resolution: int) -> None:
        with self._thread_lock:
            if self.module_state() != 'idle':
                self.log.warning('Scan is running. Unable to change back scan resolution.')
            elif BackScanCapability.RESOLUTION_CONFIGURABLE not in self.back_scan_capability:
                # ignore if the value is same as forward setting or zero (used in gui if back scan not available)
                if resolution != self.scan_resolution[axis] and resolution != 0:
                    self.log.error('Backward scan resolution must be the same as forward resolution for this scanner.')
            else:
                old_back_scan_resolution = self.back_scan_resolution
                self._back_scan_resolution[axis] = resolution
                try:
                    # check only the axis with the change
                    forward_settings = self.create_scan_settings([axis])
                    back_settings = self.create_back_scan_settings([axis])
                    self.scanner_constraints.check_back_scan_settings(back_settings, forward_settings)
                except Exception as e:
                    self.log.error("Invalid back scan resolution setting.", exc_info=e)
                    self._back_scan_resolution = old_back_scan_resolution

    def set_scan_frequency(self, axis: str, frequency: float) -> None:
        with self._thread_lock:
            if self.module_state() != 'idle':
                self.log.warning('Scan is running. Unable to change scan frequency.')
            else:
                old_scan_frequency = self.scan_frequency
                self._scan_frequency[axis] = frequency
                try:
                    # check only the axis with the change
                    settings = self.create_scan_settings([axis])
                    self.scanner_constraints.check_settings(settings)
                except Exception as e:
                    self.log.error("Invalid scan frequency or axis name.", exc_info=e)
                    self._scan_frequency = old_scan_frequency

    def set_back_scan_frequency(self, axis: str, frequency: float) -> None:
        with self._thread_lock:
            if self.module_state() != 'idle':
                self.log.warning('Scan is running. Unable to change back scan frequency.')
            elif BackScanCapability.FREQUENCY_CONFIGURABLE not in self.back_scan_capability:
                # ignore if the value is same as forward setting or zero (used in gui if back scan not available)
                if frequency != self.scan_frequency[axis] and frequency != 0.0:
                    self.log.error('Backward scan frequency must be the same as forward frequency for this scanner.')
            else:
                old_back_scan_frequency = self.back_scan_frequency
                self._back_scan_frequency[axis] = frequency
                try:
                    # check only the axis with the change
                    forward_settings = self.create_scan_settings([axis])
                    back_settings = self.create_back_scan_settings([axis])
                    self.scanner_constraints.check_back_scan_settings(back_settings, forward_settings)
                except Exception as e:
                    self.log.error("Invalid back scan frequency setting.", exc_info=e)
                    self._back_scan_frequency = old_back_scan_frequency

    def set_target_position(self, pos_dict, caller_id=None, move_blocking=False):
        with self._thread_lock:
            if self.module_state() != 'idle':
                self.log.error('Unable to change scanner target position while a scan is running.')
                new_pos = self._scanner().get_target()
                self.sigScannerTargetChanged.emit(new_pos, self.module_uuid)
                return new_pos

            # self.log.debug(f"Requested Set pos to= {pos_dict}")
            ax_constr = self.scanner_constraints.axes
            pos_dict = self._scanner()._expand_coordinate(cp.copy(pos_dict))
            # self.log.debug(f"Expand to= {pos_dict}")

            pos_dict = self._scanner().coordinate_transform(pos_dict)

            for ax, pos in pos_dict.items():
                if ax not in ax_constr:
                    self.log.error('Unknown scanner axis: "{0}"'.format(ax))
                    new_pos = self._scanner().get_target()
                    self.sigScannerTargetChanged.emit(new_pos, self.module_uuid)
                    return new_pos

                pos_dict[ax] = ax_constr[ax].position.clip(pos)
                if pos != pos_dict[ax]:
                    self.log.warning(
                        f'Scanner position target value {pos:.3e} out of bounds for axis "{ax}". '
                        f'Clipping value to {pos_dict[ax]:.3e}.'
                    )

            # move_absolute expects untransformed coordinatess, so invert clipped pos
            pos_dict = self._scanner().coordinate_transform(pos_dict, inverse=True)
            # self.log.debug(f"In front of hw.move_abs {pos_dict}")
            new_pos = self._scanner().move_absolute(pos_dict, blocking=move_blocking)
            # self.log.debug(f"Set pos to= {pos_dict} => new pos {new_pos}. Bare {self._scanner()._get_position_bare()}")
            if any(pos != new_pos[ax] for ax, pos in pos_dict.items()):
                caller_id = None
            # self.log.debug(f"Logic set target with id {caller_id} to new: {new_pos}")
            self.sigScannerTargetChanged.emit(new_pos, self.module_uuid if caller_id is None else caller_id)
            return new_pos

    def toggle_scan(self, start, scan_axes, caller_id=None):
        if start:
            self.start_scan(scan_axes, caller_id)
        else:
            self.stop_scan()

    def toggle_tilt_correction(self, enable=True):
        target_pos = self._scanner().get_target()
        is_enabled = self._scanner().coordinate_transform_enabled

        func = self.__transform_func if self._tilt_corr_transform else None

        if enable:
            self._scanner().set_coordinate_transform(func, self._tilt_corr_transform)
        else:
            self._scanner().set_coordinate_transform(None)

        if enable != is_enabled:
            # set target pos again with updated, (dis-) engaged tilt correction
            self.set_target_position(target_pos, move_blocking=True)

    @property
    def tilt_correction_settings(self):
        return self._tilt_corr_settings

    def configure_tilt_correction(self, support_vecs=None, shift_vec=None):
        """
        Configure the tilt correction with a set of support vector that define the tilted plane
        that should be horizontal after the correction

        @param list support_vecs: list of dicts. Each dict contains the scan axis as keys.
        @param dict shift_vec: Vector that defines the origin of rotation.
        """

        if support_vecs is None:
            self._tilt_corr_transform = None
            return

        support_vecs_arr = np.asarray(self.tilt_vector_dict_2_array(support_vecs, reduced_dim=False))
        if shift_vec is not None:
            shift_vec_arr = np.array(self.tilt_vector_dict_2_array(shift_vec, reduced_dim=False))

        if support_vecs_arr.shape[0] != 3:
            raise ValueError(f"Need 3 n-dim support vectors, not {support_vecs_arr.shape[0]}")

        auto_origin = False
        if shift_vec is None:
            auto_origin = True
            red_support_vecs = compute_reduced_vectors(support_vecs_arr)
            shift_vec_arr = np.mean(red_support_vecs, axis=0)
            shift_vec = self.tilt_vector_array_2_dict(shift_vec_arr, reduced_dim=True)
        else:
            red_support_vecs = np.vstack([support_vecs_arr, shift_vec_arr])
            red_vecs = compute_reduced_vectors(red_support_vecs)
            red_support_vecs = red_vecs[:-1, :]
            shift_vec_arr = red_vecs[-1, :]

        tilt_axes = find_changing_axes(support_vecs_arr)

        if red_support_vecs.shape != (3, 3) or shift_vec_arr.shape[0] != 3:
            n_dim = support_vecs_arr.shape[1]
            raise ValueError(
                f"Can't calculate tilt in >3 dimensions. "
                f"Given support vectors (dim= {n_dim}) must be constant in exactly {n_dim-3} dims. "
            )

        rot_mat = compute_rotation_matrix_to_plane(red_support_vecs[0], red_support_vecs[1], red_support_vecs[2])
        shift = shift_vec_arr

        # shift coord system to origin, rotate and shift shift back according to LT(x) = (R+s)*x - R*s
        lin_transform = LinearTransformation3D()
        shift_vec_transform = LinearTransformation3D()

        lin_transform.add_rotation(rot_mat)
        lin_transform.translate(shift[0], shift[1], shift[2])

        shift_vec_transform.add_rotation(rot_mat)
        shift_back = shift_vec_transform(-shift)

        lin_transform.translate(shift_back[0], shift_back[1], shift_back[2])

        self._tilt_corr_transform = lin_transform
        self._tilt_corr_axes = [el for idx, el in enumerate(self._scan_axes) if tilt_axes[idx]]
        self._tilt_corr_settings = {
            'auto_origin': auto_origin,
            'vec_1': support_vecs[0],
            'vec_2': support_vecs[1],
            'vec_3': support_vecs[2],
            'vec_shift': shift_vec,
        }

        # self.log.debug(f"Shift vec {shift}, shift back {shift_back}")
        # self.log.debug(f"Matrix: {lin_transform.matrix}")
        # self.log.debug(f"Configured tilt corr: {support_vecs}, {shift_vec}")

        self.sigTiltCorrSettingsChanged.emit(self._tilt_corr_settings)

    def tilt_vector_dict_2_array(self, vector, reduced_dim=False):
        """
        Convert vectors given as dict (with axes keys) to arrays and ensure correct order.

        @param dict vector: (single coord or arrays per key) or list of dicts
        @param bool reduced_dim: The vector given has been reduced to 3 dims (from n-dim for arbitrary vectors)
        @return np.array or list of np.array: vector(s) as array
        """

        axes = self._tilt_corr_axes if reduced_dim else self._scan_axes.keys()

        if type(vector) != list:
            vectors = [vector]
        else:
            vectors = vector

        vecs_arr = []
        for vec in vectors:
            if not isinstance(vec, dict):
                raise ValueError

            # vec_sorted dict has correct order (defined by order in axes). Then converted to array
            vec_sorted = {ax: np.nan for ax in axes}
            vec_sorted.update(vec)
            vec_arr = np.asarray(list(vec_sorted.values()))

            vecs_arr.append(vec_arr)

        if len(vecs_arr) == 1:
            return vecs_arr[0]
        return vecs_arr

    def tilt_vector_array_2_dict(self, array, reduced_dim=True):
        axes = self._tilt_corr_axes if reduced_dim else self._scan_axes.keys()

        return {ax: array[idx] for idx, ax in enumerate(axes)}

    def start_scan(self, scan_axes, caller_id=None):
        with self._thread_lock:
            if self.module_state() != 'idle':
                self.sigScanStateChanged.emit(True, self.scan_data, self.back_scan_data, self._curr_caller_id)
                return

            self.log.debug('Starting scan.')
            self._curr_caller_id = self.module_uuid if caller_id is None else caller_id

            self.module_state.lock()
            settings = self.create_scan_settings(tuple(scan_axes))
            back_settings = self.create_back_scan_settings(tuple(scan_axes))
            self.log.debug('Attempting to configure scanner...')
            try:
                self._scanner().configure_scan(settings)
                if self._use_back_scan_settings and BackScanCapability.FULLY_CONFIGURABLE & self.back_scan_capability:
                    self._scanner().configure_back_scan(back_settings)
            except Exception as e:
                self.module_state.unlock()
                self.sigScanStateChanged.emit(False, None, None, self._curr_caller_id)
                self.log.error('Could not set scan settings on scanning probe hardware.', exc_info=e)
                return

            # Calculate poll time to check for scan completion. Use line scan time estimate.
            line_points = self._scan_resolution[scan_axes[0]] if len(scan_axes) > 1 else 1
            self.__scan_poll_interval = max(self._min_poll_interval, line_points / self._scan_frequency[scan_axes[0]])
            t_poll_ms = max(1, int(round(self.__scan_poll_interval * 1000)))

            self.log.debug(f'Successfully configured scanner and logic scan poll timer: {t_poll_ms} ms')
            self.__scan_poll_timer.setInterval(t_poll_ms)

            try:
                self._scanner().start_scan()
            except Exception as e:
                self.module_state.unlock()
                self.sigScanStateChanged.emit(False, None, None, self._curr_caller_id)
                self.log.error("Couldn't start scan.", exc_info=e)

            self.sigScanStateChanged.emit(True, self.scan_data, self.back_scan_data, self._curr_caller_id)

        self.__start_timer()


    def stop_scan(self):
        with self._thread_lock:
            if self.module_state() == 'idle':
                self.sigScanStateChanged.emit(False, self.scan_data, self.back_scan_data, self._curr_caller_id)
                return

            self.__stop_timer()

            try:
                if self._scanner().module_state() != 'idle':
                    self._scanner().stop_scan()
            finally:
                self.module_state.unlock()
                self.sigScanStateChanged.emit(False, self.scan_data, self.back_scan_data, self._curr_caller_id)
                if self.save_to_history:
                    self.sigNewScanDataForHistory.emit(self.scan_data, self.back_scan_data)

    def __scan_poll_loop(self):
        with self._thread_lock:
            try:
                if self.module_state() == 'idle':
                    return

                if self._scanner().module_state() == 'idle':
                    self.stop_scan()
                    return
                # TODO Added the following line as a quick test; Maybe look at it with more caution if correct
                self.sigScanStateChanged.emit(True, self.scan_data, self.back_scan_data, self._curr_caller_id)

                # Queue next call to this slot
                self.__scan_poll_timer.start()
            except TimeoutError:
                self.log.exception('Timed out while waiting for scan data:')
            except:
                self.log.exception('An exception was raised while polling the scan:')
            return

    def set_default_scan_settings(self):
        axes = self.scanner_constraints.axes
        self._scan_ranges = {ax: axes[ax].position.bounds for ax in self.scanner_axes}
        self._scan_resolution = {ax: axes[ax].resolution.default for ax in self.scanner_axes}
        self._scan_frequency = {ax: axes[ax].frequency.default for ax in self.scanner_axes}
        self._back_scan_resolution = {}
        self._back_scan_frequency = {}

    def set_full_scan_ranges(self):
        for name, axis in self.scanner_constraints.axes.items():
            self.set_scan_range(name, axis.position.bounds)
        return self.scan_ranges

    def __start_timer(self):
        """
<<<<<<< HEAD
        WARNING: The calling function must not be another module's thread that may hold
        a lock to the scanning_probe_logic. This may deadlock the BlockingQueuedConnection.

=======
        Offload __scan_poll_timer.start() from the caller to the module's thread.
        ATTENTION: Do not call this from within thread lock protected code to avoid deadlock (PR #178).
>>>>>>> e03a9329
        :return:
        """
        if self.thread() is not QtCore.QThread.currentThread():
            QtCore.QMetaObject.invokeMethod(self.__scan_poll_timer, 'start', QtCore.Qt.BlockingQueuedConnection)
        else:
            self.__scan_poll_timer.start()

    def __stop_timer(self):
        """
        Offload __scan_poll_timer.stop() from the caller to the module's thread.
        ATTENTION: Do not call this from within thread lock protected code to avoid deadlock (PR #178).
        :return:
        """
        if self.thread() is not QtCore.QThread.currentThread():
            QtCore.QMetaObject.invokeMethod(self.__scan_poll_timer, 'stop', QtCore.Qt.BlockingQueuedConnection)
        else:
            self.__scan_poll_timer.stop()

    def __transform_func(self, coord, inverse=False):
        """
        Takes a coordinate as dict (with axes keys) and applies the tilt correction transformation.
        To this end, reduce dimensionality to 3d on the axes configured for the tilt transformation.
        :param coord: dict of the coordinate. Keys are configured scanner axes.
        :param inverse:
        :return:
        """

        coord_reduced = {key: val for key, val in list(coord.items())[:3] if key in self._tilt_corr_axes}
        coord_reduced = OrderedDict(sorted(coord_reduced.items()))

        # convert from coordinate dict to plain vector
        transform = self._tilt_corr_transform.__call__
        coord_vec = self.tilt_vector_dict_2_array(coord_reduced, reduced_dim=True).T
        coord_vec_transf = transform(coord_vec, invert=inverse).T
        # make dict again after vector rotation
        coord_transf = cp.copy(coord)
        [coord_transf.update({ax: coord_vec_transf[idx]}) for (idx, ax) in enumerate(self._tilt_corr_axes)]

        return coord_transf<|MERGE_RESOLUTION|>--- conflicted
+++ resolved
@@ -604,14 +604,8 @@
 
     def __start_timer(self):
         """
-<<<<<<< HEAD
-        WARNING: The calling function must not be another module's thread that may hold
-        a lock to the scanning_probe_logic. This may deadlock the BlockingQueuedConnection.
-
-=======
         Offload __scan_poll_timer.start() from the caller to the module's thread.
         ATTENTION: Do not call this from within thread lock protected code to avoid deadlock (PR #178).
->>>>>>> e03a9329
         :return:
         """
         if self.thread() is not QtCore.QThread.currentThread():
