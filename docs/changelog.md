--- conflicted
+++ resolved
@@ -18,13 +18,10 @@
 - Added mixin `qudi.interface.mixins.process_control_switch.ProcessControlSwitchMixin` to provide 
 optional default implementation satisfying the `SwitchInterface` for process control hardware 
 modules implementing any of the interfaces contained in `qudi.interface.process_control_interface`
-<<<<<<< HEAD
 - Overhaul of PID toolchain: added units support, normalization option, gui reset feature,
 dependency option for `process_control_dummy` to simulate PID control
-=======
 - New `blocking` argument for scanner moves executed via `ScanningProbeInterface`
 - support for Thorlabs power meters using the TLPM driver
->>>>>>> d1cb4ac8
 
 ### Other
 - Bumped `qudi-core` package minimum version requirement to v1.2.0