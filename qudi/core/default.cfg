#  Example Qudi configuration file.

global:
    # list of modules to load when starting
    startup: []

    # Module server configuration for accessing qudi GUI/logic/hardware modules from remote clients
    remote_modules_server:
        address: 'localhost'
        port: 12345

    # Server port for serving the active qudi module namespace locally (localhost).
    # Used by e.g. the Qudi jupyter kernel.
    namespace_server_port: 18861

    # If this flag is set (True), all arguments passed to qudi module APIs from remote
    # (jupyter notebook, qudi console, remote modules) will be wrapped and passed "per value"
    # (serialized and de-serialized). This is avoiding a lot of inconveniences with using numpy in
    # remote clients.
    # If you do not want to use this workaround and know what you are doing, you can disable this
    # feature by setting this flag to False.
    force_remote_calls_by_value: True

    # Qss stylesheet for controlling the appearance of the GUIs.
    # Absolute path or relative to qudi.artwork.styles
    stylesheet: 'qdark.qss'

    # Default root directory for measurement data storage. All eventual data sub-directories should
    # be contained within this directory. This is not enforced, just convention.
    # The fallback directory is <user home>/qudi/Data/
    # default_data_dir: C:\Users\neverhorst\qudi\Data

    # Save data to daily data sub-directories by default
    daily_data_dirs: True

gui:
    taskrunner:
        module.Class: 'taskrunner.task_runner_gui.TaskRunnerGui'
        connect:
            task_runner: 'taskrunnerlogic'

    time_series_gui:
        module.Class: 'time_series.time_series_gui.TimeSeriesGui'
        use_antialias: True  # optional, set to False if you encounter performance issues
        connect:
            _time_series_logic_con: time_series_reader_logic

    scanner_gui:
        module.Class: 'scanning.scannergui.ScannerGui'
        image_axes_padding: 0.02
        default_position_unit_prefix: null  # optional, use unit prefix characters, e.g. 'u' or 'n'
        connect:
            scanning_logic: scanning_probe_logic
            data_logic: scanning_data_logic
            optimize_logic: scanning_optimize_logic

    camera_gui:
        module.Class: 'camera.cameragui.CameraGui'
        connect:
            camera_logic: camera_logic

    laser_gui:
        module.Class: 'laser.laser_gui.LaserGui'
        connect:
            laser_logic: laser_logic

    odmr_gui:
        module.Class: 'odmr.odmrgui.OdmrGui'
        connect:
            odmr_logic: 'odmr_logic'

    switch_gui:
        module.Class: 'switch.switch_gui.SwitchGui'
        connect:
            switchlogic: 'switch_logic'

    pulsed_gui:
        module.Class: 'pulsed.pulsed_maingui.PulsedMeasurementGui'
        connect:
            pulsedmasterlogic: 'pulsed_master_logic'

    qdplot_gui:
        module.Class: 'qdplot.qdplot_gui.QDPlotterGui'
        connect:
            qdplot_logic: 'qdplot_logic'

<<<<<<< HEAD
    spectrometer_gui:
        module.Class: 'spectrometer.spectrometergui.SpectrometerGui'
        connect:
            spectrumlogic: 'spectrum_logic'
=======
    nv_calculator_gui:
        module.Class: 'nv_calculator.nv_calculatorgui.NVCalculatorGui'
        connect:
            nv_calculatorlogic: 'nv_calculator_logic'
>>>>>>> 39941a71

logic:
    taskrunnerlogic:
        module.Class: 'taskrunner.TaskRunnerLogic'
        module_tasks:
            the_task:
                module.Class: 'qudi.tasks.test_tasks.TestTask'
                connect:
                    derp: 'testlogic'
            the_other_task:
                module.Class: 'qudi.tasks.test_tasks.TestTask2'
                connect:
                    derp: 'testlogic'
            the_other_task2:
                module.Class: 'qudi.tasks.test_tasks.TestTask2'
                connect:
                    derp: 'testlogic'
            the_other_task3:
                module.Class: 'qudi.tasks.test_tasks.TestTask2'
                connect:
                    derp: 'testlogic'
            the_other_task4:
                module.Class: 'qudi.tasks.test_tasks.TestTask2'
                connect:
                    derp: 'testlogic'
            the_other_task5:
                module.Class: 'qudi.tasks.test_tasks.TestTask2'
                connect:
                    derp: 'testlogic'
            the_other_task6:
                module.Class: 'qudi.tasks.test_tasks.TestTask2'
                connect:
                    derp: 'testlogic'

    time_series_reader_logic:
        module.Class: 'time_series_reader_logic.TimeSeriesReaderLogic'
        max_frame_rate: 20  # optional (10Hz by default)
        calc_digital_freq: True  # optional (True by default)
        connect:
            streamer: instream_dummy

    scanning_probe_logic:
        module.Class: 'scanning_probe_logic.ScanningProbeLogic'
        max_history_length: 10
        max_scan_update_interval: 2
        position_update_interval: 1
        connect:
            scanner: scanner_dummy

    scanning_data_logic:
        module.Class: 'scanning_data_logic.ScanningDataLogic'
        max_history_length: 10
        connect:
            scan_logic: scanning_probe_logic

    scanning_optimize_logic:
        module.Class: 'scanning_optimize_logic.ScanningOptimizeLogic'
        connect:
            scan_logic: scanning_probe_logic

    camera_logic:
        module.Class: 'camera_logic.CameraLogic'
        connect:
            camera: 'camera_dummy'

    laser_logic:
        module.Class: 'laser_logic.LaserLogic'
        query_interval: 0.1
        connect:
            laser: 'laser_dummy'

    odmr_logic:
        module.Class: 'odmr_logic.OdmrLogic'
        connect:
            microwave: 'microwave_dummy'
            data_scanner: 'finite_sampling_input_dummy'

    switch_logic:
        module.Class: 'switch_logic.SwitchLogic'
        watchdog_interval: 1
        autostart_watchdog: True
        connect:
            switch: 'switch_interfuse'

    switch_interfuse:
        module.Class: 'interfuse.switch_combiner_interfuse.SwitchCombinerInterfuse'
        connect:
            switch1: 'switch1_dummy'
            switch2: 'switch2_dummy'
        extend_hardware_name: True

    pulsed_master_logic:
        module.Class: 'pulsed.pulsed_master_logic.PulsedMasterLogic'
        connect:
            pulsedmeasurementlogic: 'pulsed_measurement_logic'
            sequencegeneratorlogic: 'sequence_generator_logic'

    sequence_generator_logic:
        module.Class: 'pulsed.sequence_generator_logic.SequenceGeneratorLogic'
        #overhead_bytes: 0
        #additional_predefined_methods_path: null
        #additional_sampling_functions_path: null
        #assets_storage_path:
        connect:
            pulsegenerator: 'pulser_dummy'

    pulsed_measurement_logic:
        module.Class: 'pulsed.pulsed_measurement_logic.PulsedMeasurementLogic'
        raw_data_save_type: 'text'
        #additional_extraction_path:
        #additional_analysis_path:
        connect:
            fastcounter: 'fast_counter_dummy'
            #microwave: 'microwave_dummy'
            pulsegenerator: 'pulser_dummy'

    qdplot_logic:
        module.Class: 'qdplot_logic.QDPlotLogic'

<<<<<<< HEAD

    spectrum_logic:
            module.Class: 'spectrometer_logic.SpectrometerLogic'
            connect:
                spectrometer: 'spectrometer_dummy'
                # odmrlogic: 'odmr_logic' # optional

=======
    nv_calculator_logic:
        module.Class: 'nv_calculator_logic.NVCalculatorLogic'
        connect:
            odmr: 'odmr_logic'
            pulsed: 'pulsed_measurement_logic'
>>>>>>> 39941a71

hardware:
    microwave_dummy:
        module.Class: 'dummy.microwave_dummy.MicrowaveDummy'

    instream_dummy:
        module.Class: 'dummy.data_instream_dummy.InStreamDummy'
        digital_channels:  # optional, must provide at least one digital or analog channel
            - 'digital 1'
            - 'digital 2'
            - 'digital 3'
        analog_channels:  # optional, must provide at least one digital or analog channel
            - 'analog 1'
            - 'analog 2'
        digital_event_rates:  # optional, must have as many entries as digital_channels or just one
            - 1000
            - 10000
            - 100000
        # digital_event_rates: 100000
        analog_amplitudes:  # optional, must have as many entries as analog_channels or just one
            - 5
            - 10
        # analog_amplitudes: 10  # optional (10V by default)

    scanner_dummy:
        module.Class: 'dummy.scanning_probe_dummy.ScanningProbeDummy'
        position_ranges:
            'x': [0, 200e-6]
            'y': [0, 200e-6]
            'z': [-100e-6, 100e-6]
        frequency_ranges:
            'x': [0, 10000]
            'y': [0, 10000]
            'z': [0, 5000]
        resolution_ranges:
            'x': [2, 2147483647]
            'y': [2, 2147483647]
            'z': [2, 2147483647]
        position_accuracy:
            'x': 10e-9
            'y': 10e-9
            'z': 50e-9
        spot_density: 1e11

    camera_dummy:
        module.Class: 'dummy.camera_dummy.CameraDummy'

    laser_dummy:
        module.Class: 'dummy.simple_laser_dummy.SimpleLaserDummy'

    finite_sampling_input_dummy:
        module.Class: 'dummy.finite_sampling_input_dummy.FiniteSamplingInputDummy'
        simulation_mode: 'ODMR'
        sample_rate_limits: [1, 1e6]
        frame_size_limits: [1, 1e9]
        channel_units:
            'APD counts': 'c/s'
            'Photodiode': 'V'

    finite_sampling_output_dummy:
        module.Class: 'dummy.finite_sampling_output_dummy.FiniteSamplingOutputDummy'
        sample_rate_limits: [1, 1e6]
        frame_size_limits: [1, 1e9]
        output_mode: 'JUMP_LIST'
        channel_units:
            'Frequency': 'Hz'
            'Voltage': 'V'

    finite_sampling_io_dummy:
        module.Class: 'dummy.finite_sampling_io_dummy.FiniteSamplingIODummy'
        sample_rate_limits: [1, 1e6]
        frame_size_limits: [1, 1e9]
        default_output_mode: 'JUMP_LIST'
        output_channel_units:
            'Frequency': 'Hz'
            'Voltage': 'V'
        input_channel_units:
            'APD counts': 'c/s'
            'Photodiode': 'V'

    switch1_dummy:
        module.Class: 'dummy.switch_dummy.SwitchDummy'
        name: 'First'  # optional
        remember_states: True  # optional
        switches:
            one: ['down', 'up']
            two: ['down', 'up']
            three: ['low', 'middle', 'high']

    switch2_dummy:
        module.Class: 'dummy.switch_dummy.SwitchDummy'
        name: 'Second'  # optional
        remember_states: True  # optional
        switches:
            'An even longer name of the switch itself':
                - 'Very long name of a random state'
                - 'Another very long name of a random state'

    fast_counter_dummy:
        module.Class: 'dummy.fast_counter_dummy.FastCounterDummy'
        gated: False

    pulser_dummy:
        module.Class: 'dummy.pulser_dummy.PulserDummy'
        force_sequence_option: False

    spectrometer_dummy:
        module.Class: 'spectrometer.spectrometer_dummy.SpectrometerDummy'
<|MERGE_RESOLUTION|>--- conflicted
+++ resolved
@@ -84,17 +84,15 @@
         connect:
             qdplot_logic: 'qdplot_logic'
 
-<<<<<<< HEAD
     spectrometer_gui:
         module.Class: 'spectrometer.spectrometergui.SpectrometerGui'
         connect:
             spectrumlogic: 'spectrum_logic'
-=======
+
     nv_calculator_gui:
         module.Class: 'nv_calculator.nv_calculatorgui.NVCalculatorGui'
         connect:
             nv_calculatorlogic: 'nv_calculator_logic'
->>>>>>> 39941a71
 
 logic:
     taskrunnerlogic:
@@ -214,21 +212,17 @@
     qdplot_logic:
         module.Class: 'qdplot_logic.QDPlotLogic'
 
-<<<<<<< HEAD
-
     spectrum_logic:
             module.Class: 'spectrometer_logic.SpectrometerLogic'
             connect:
                 spectrometer: 'spectrometer_dummy'
                 # odmrlogic: 'odmr_logic' # optional
 
-=======
     nv_calculator_logic:
         module.Class: 'nv_calculator_logic.NVCalculatorLogic'
         connect:
             odmr: 'odmr_logic'
             pulsed: 'pulsed_measurement_logic'
->>>>>>> 39941a71
 
 hardware:
     microwave_dummy:
