#  Example Qudi configuration file.

global:
    # list of modules to load when starting
    startup: []

    remote_modules_server:
        address: 'localhost'
        port: 12345

    namespace_server_port: 18861

    ## For controlling the appearance of the GUI:
    stylesheet: 'qdark.qss'

gui:
    time_series_gui:
        module.Class: 'time_series.time_series_gui.TimeSeriesGui'
        use_antialias: True  # optional, set to False if you encounter performance issues
        connect:
            _time_series_logic_con: time_series_reader_logic

    scanner_gui:
        module.Class: 'scanning.scannergui.ScannerGui'
        image_axes_padding: 0.02
        default_position_unit_prefix: null  # optional, use unit prefix characters, e.g. 'u' or 'n'
        connect:
            scanning_logic: scanning_probe_logic
            data_logic: scanning_data_logic
            optimize_logic: scanning_optimize_logic

    camera_gui:
        module.Class: 'camera.cameragui.CameraGui'
        connect:
            camera_logic: camera_logic

    laser_gui:
        module.Class: 'laser.laser_gui.LaserGui'
        connect:
            laser_logic: laser_logic

    odmr_gui:
        module.Class: 'odmr.odmrgui.OdmrGui'
        connect:
            odmr_logic: 'odmr_logic'

    switch_gui:
        module.Class: 'switch.switch_gui.SwitchGui'
        connect:
            switchlogic: 'switch_logic'

    pulsed_gui:
        module.Class: 'pulsed.pulsed_maingui.PulsedMeasurementGui'
        connect:
            pulsedmasterlogic: 'pulsed_master_logic'

    qdplot_gui:
        module.Class: 'qdplot.qdplot_gui.QDPlotterGui'
        connect:
            qdplot_logic: 'qdplot_logic'

logic:
<<<<<<< HEAD
    time_series_reader_logic:
        module.Class: 'time_series_reader_logic.TimeSeriesReaderLogic'
        max_frame_rate: 20  # optional (10Hz by default)
        calc_digital_freq: True  # optional (True by default)
=======
    testlogic:
        module.Class: 'testlogic.TemplateLogic'
        allow_remote: True
        my_config_var: 42
>>>>>>> a28dbe65
        connect:
            streamer: instream_dummy

    scanning_probe_logic:
        module.Class: 'scanning_probe_logic.ScanningProbeLogic'
        max_history_length: 10
        max_scan_update_interval: 2
        position_update_interval: 1
        connect:
            scanner: scanner_dummy

    scanning_data_logic:
        module.Class: 'scanning_data_logic.ScanningDataLogic'
        max_history_length: 10
        connect:
            scan_logic: scanning_probe_logic

    scanning_optimize_logic:
        module.Class: 'scanning_optimize_logic.ScanningOptimizeLogic'
        connect:
            scan_logic: scanning_probe_logic

<<<<<<< HEAD
    camera_logic:
        module.Class: 'camera_logic.CameraLogic'
        connect:
            camera: 'camera_dummy'
=======
hardware:
    testhardware:
        module.Class: 'testhardware.TemplateHardware'
        allow_remote: True
        my_config_var: 'some HARDwear... hurr durr...'
>>>>>>> a28dbe65

    laser_logic:
        module.Class: 'laser_logic.LaserLogic'
        query_interval: 0.1
        connect:
            laser: 'laser_dummy'

    odmr_logic:
        module.Class: 'odmr_logic.OdmrLogic'
        connect:
            microwave: 'microwave_dummy'
            data_scanner: 'finite_sampling_input_dummy'

    switch_logic:
        module.Class: 'switch_logic.SwitchLogic'
        watchdog_interval: 1
        autostart_watchdog: True
        connect:
            switch: 'switch_interfuse'

    switch_interfuse:
        module.Class: 'interfuse.switch_combiner_interfuse.SwitchCombinerInterfuse'
        connect:
            switch1: 'switch1_dummy'
            switch2: 'switch2_dummy'
        extend_hardware_name: True

    pulsed_master_logic:
        module.Class: 'pulsed.pulsed_master_logic.PulsedMasterLogic'
        connect:
            pulsedmeasurementlogic: 'pulsed_measurement_logic'
            sequencegeneratorlogic: 'sequence_generator_logic'

    sequence_generator_logic:
        module.Class: 'pulsed.sequence_generator_logic.SequenceGeneratorLogic'
        #overhead_bytes: 0
        #additional_predefined_methods_path: null
        #additional_sampling_functions_path: null
        #assets_storage_path:
        connect:
            pulsegenerator: 'pulser_dummy'

    pulsed_measurement_logic:
        module.Class: 'pulsed.pulsed_measurement_logic.PulsedMeasurementLogic'
        raw_data_save_type: 'text'
        #additional_extraction_path:
        #additional_analysis_path:
        connect:
            fastcounter: 'fast_counter_dummy'
            microwave: 'cw_microwave_dummy'
            pulsegenerator: 'pulser_dummy'

    odmr_scanner_interfuse:
        module.Class: 'interfuse.odmr_scanner_finite_sampling_interfuse.OdmrScannerFiniteSamplingInterfuse'
        power_channel: 'Power'
        frequency_channel: 'Frequency'
        connect:
            odmr_sampler: 'odmr_scanner_dummy'
            power_setter: 'cw_microwave_dummy'

    qdplot_logic:
        module.Class: 'qdplot_logic.QDPlotLogic'

hardware:
    cw_microwave_dummy:
        module.Class: 'dummy.microwave_dummy.CwMicrowaveDummy'

    odmr_scanner_dummy:
        module.Class: 'dummy.microwave_dummy.OdmrScannerDummy'

    microwave_dummy:
        module.Class: 'dummy.microwave_dummy.MicrowaveDummy'

    instream_dummy:
        module.Class: 'dummy.data_instream_dummy.InStreamDummy'
        digital_channels:  # optional, must provide at least one digital or analog channel
            - 'digital 1'
            - 'digital 2'
            - 'digital 3'
        analog_channels:  # optional, must provide at least one digital or analog channel
            - 'analog 1'
            - 'analog 2'
        digital_event_rates:  # optional, must have as many entries as digital_channels or just one
            - 1000
            - 10000
            - 100000
        # digital_event_rates: 100000
        analog_amplitudes:  # optional, must have as many entries as analog_channels or just one
            - 5
            - 10
        # analog_amplitudes: 10  # optional (10V by default)

    scanner_dummy:
        module.Class: 'dummy.scanning_probe_dummy.ScanningProbeDummy'
        position_ranges:
            'x': [0, 200e-6]
            'y': [0, 200e-6]
            'z': [-100e-6, 100e-6]
        frequency_ranges:
            'x': [0, 10000]
            'y': [0, 10000]
            'z': [0, 5000]
        resolution_ranges:
            'x': [2, 2147483647]
            'y': [2, 2147483647]
            'z': [2, 2147483647]
        position_accuracy:
            'x': 10e-9
            'y': 10e-9
            'z': 50e-9
        spot_density: 1e11

    camera_dummy:
        module.Class: 'dummy.camera_dummy.CameraDummy'

    laser_dummy:
        module.Class: 'dummy.simple_laser_dummy.SimpleLaserDummy'

    finite_sampling_input_dummy:
        module.Class: 'dummy.finite_sampling_input_dummy.FiniteSamplingInputDummy'
        simulation_mode: 'ODMR'
        sample_rate_limits: [1, 1e6]
        frame_size_limits: [1, 1e9]
        channel_units:
            'APD counts': 'c/s'
            'Photodiode': 'V'

    finite_sampling_output_dummy:
        module.Class: 'dummy.finite_sampling_output_dummy.FiniteSamplingOutputDummy'
        sample_rate_limits: [1, 1e6]
        frame_size_limits: [1, 1e9]
        output_mode: 'JUMP_LIST'
        channel_units:
            'Frequency': 'Hz'
            'Voltage': 'V'

    finite_sampling_io_dummy:
        module.Class: 'dummy.finite_sampling_io_dummy.FiniteSamplingIODummy'
        sample_rate_limits: [1, 1e6]
        frame_size_limits: [1, 1e9]
        default_output_mode: 'JUMP_LIST'
        output_channel_units:
            'Frequency': 'Hz'
            'Voltage': 'V'
        input_channel_units:
            'APD counts': 'c/s'
            'Photodiode': 'V'

    switch1_dummy:
        module.Class: 'dummy.switch_dummy.SwitchDummy'
        name: 'First'  # optional
        remember_states: True  # optional
        switches:
            one: ['down', 'up']
            two: ['down', 'up']
            three: ['low', 'middle', 'high']

    switch2_dummy:
        module.Class: 'dummy.switch_dummy.SwitchDummy'
        name: 'Second'  # optional
        remember_states: True  # optional
        switches:
            'An even longer name of the switch itself':
                - 'Very long name of a random state'
                - 'Another very long name of a random state'
    fast_counter_dummy:
        module.Class: 'dummy.fast_counter_dummy.FastCounterDummy'
        gated: False

    pulser_dummy:
        module.Class: 'dummy.pulser_dummy.PulserDummy'
        force_sequence_option: False<|MERGE_RESOLUTION|>--- conflicted
+++ resolved
@@ -60,17 +60,10 @@
             qdplot_logic: 'qdplot_logic'
 
 logic:
-<<<<<<< HEAD
     time_series_reader_logic:
         module.Class: 'time_series_reader_logic.TimeSeriesReaderLogic'
         max_frame_rate: 20  # optional (10Hz by default)
         calc_digital_freq: True  # optional (True by default)
-=======
-    testlogic:
-        module.Class: 'testlogic.TemplateLogic'
-        allow_remote: True
-        my_config_var: 42
->>>>>>> a28dbe65
         connect:
             streamer: instream_dummy
 
@@ -93,18 +86,10 @@
         connect:
             scan_logic: scanning_probe_logic
 
-<<<<<<< HEAD
     camera_logic:
         module.Class: 'camera_logic.CameraLogic'
         connect:
             camera: 'camera_dummy'
-=======
-hardware:
-    testhardware:
-        module.Class: 'testhardware.TemplateHardware'
-        allow_remote: True
-        my_config_var: 'some HARDwear... hurr durr...'
->>>>>>> a28dbe65
 
     laser_logic:
         module.Class: 'laser_logic.LaserLogic'
